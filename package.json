--- conflicted
+++ resolved
@@ -8,32 +8,24 @@
     "type": "git",
     "url": "git://github.com/siggame/Viseur"
   },
-<<<<<<< HEAD
-=======
-  "scripts": {
-    "start": "simple-server ./ 8080",
-    "visualizer": "webpack-dev-server --progress --colors --host 0.0.0.0",
-    "bundle": "webpack ./main.js",
-    "lint": "eslint --cache ./",
-    "fix": "eslint --fix ./"
-  },
-  "private": true,
->>>>>>> 8d8a17fd
   "dependencies": {
     "@types/chance": "^0.7.35",
     "@types/color": "^2.0.0",
+    "@types/csv-parse": "^1.1.8",
     "@types/dateformat": "^1.0.1",
     "@types/file-saver": "^0.0.1",
+    "@types/fontfaceobserver": "^0.0.5",
     "@types/handlebars": "^4.0.33",
     "@types/humps": "^1.1.2",
     "@types/jquery": "^3.2.11",
-    "@types/node": "8.0.26",
+    "@types/jszip": "^0.0.33",
+    "@types/node": "^7.0.31",
     "@types/pixi.js": "^4.5.0",
     "@types/query-string": "^5.0.0",
     "@types/screenfull": "^3.3.1",
     "@types/storejs": "^1.3.1",
     "@types/uuid": "^3.4.0",
-    "@types/webpack-env": "^1.13.1",
+    "@types/webpack-env": "^1.13.0",
     "babel-core": "^6.23.1",
     "babel-loader": "^6.3.2",
     "babel-preset-es2015-native-modules": "^6.9.4",
@@ -60,53 +52,35 @@
     "pixi.js": "^4.5.4",
     "query-string": "4.3.1",
     "raw-loader": "^0.5.1",
-    "rimraf": "^2.6.2",
     "sass-loader": "^6.0.6",
     "screenfull": "^3.3.1",
     "store": "^2.0.12",
     "style-loader": "^0.18.2",
     "transform-loader": "^0.2.3",
     "ts-loader": "^2.3.2",
-    "ts-typed-events": "^1.0.1",
     "typescript": "^2.4.2",
     "url-loader": "^0.5.7",
     "webpack": "^2.2.1"
   },
   "devDependencies": {
-<<<<<<< HEAD
     "eslint": "^4.4.1",
     "font-awesome-sass-loader": "^2.0.1",
-    "husky": "^0.14.3",
+    "ghooks": "^2.0.0",
     "tslint": "^5.6.0",
     "tslint-eslint-rules": "^4.1.1",
-    "typedoc": "^0.8.0",
     "webpack-dev-server": "^2.4.5"
-=======
-    "eslint": "^3.7.1",
-    "ghooks": "^2.0.0",
-    "webpack-dev-server": "^1.15.1",
-    "simple-server": "^1.0.1"
-  },
-  "config": {
-    "ghooks": {
-      "pre-commit": "eslint --cache ./",
-      "post-merge": "npm install",
-      "post-rewrite": "npm install"
-    }
->>>>>>> 8d8a17fd
   },
   "scripts": {
     "start": "webpack-dev-server --progress --colors --host 0.0.0.0 --port 8080 --content-base built/",
     "build": "webpack --progress --colors",
-    "docs": "typedoc --tsconfig ./tsconfig.json --out docs --module commonjs",
-    "clean": "npm run clean:build && npm run clean:docs",
-    "clean:docs": "rimraf docs/",
-    "clean:build": "rimraf build/",
     "lint": "tslint -c tslint.json 'src/**/*.ts'",
-    "lint:fix": "tslint -c tslint.json 'src/**/*.ts' --fix --force",
-    "test": "npm run lint && npm run build",
-    "precommit": "npm run test",
-    "postmerge": "npm install",
-    "postrewrite": "npm install"
+    "fix": "tslint -c tslint.json 'src/**/*.ts' --fix --force"
+  },
+  "config": {
+    "ghooks": {
+      "pre-commit": "npm run lint",
+      "post-merge": "npm install",
+      "post-rewrite": "npm install"
+    }
   }
 }