import { createResources, load } from "src/viseur/renderer";

/** These are the resources (sprites) that are loaded and usable by game objects in Stardash. */
export const GameResources = createResources("Stardash", {
    // <<-- Creer-Merge: resources -->>
    background: load("spacebackground.png"),
    test: load("test.png"),
    sun: load("sun.png"),
    earth_planet: load("earth_planet.png"),
    alien_planet: load("alien_planet.png"),
    asteroid: load("asteroid.png"),
    corvette: load("corvette.png"),
    missleboat: load("sniper.png"),
    martyr: load("martyr.png"),
    transport: load("transport.png"),
    genarium: load("genarium.png"),
    rarium: load("rarium.png"),
    legendarium: load("legendarium.png"),
    mythicite: load("mythicite.png"),
    // corvette: load("corvette.png"),
    miner: load("miner.png"),
<<<<<<< HEAD
    // martyr: load("martyr.png"),
    // missleboat: load("missleboat.png"),
    // transport: load("transport.png"),
=======
    martyr: load("martyr.png"),
    missleboat: load("missleboat.png"),
    transport: load("transport.png"),
    shield: load("shield.png"),
    beam: load("beam.png"),
>>>>>>> e8555c82
    // <<-- /Creer-Merge: resources -->>
});<|MERGE_RESOLUTION|>--- conflicted
+++ resolved
@@ -10,25 +10,15 @@
     alien_planet: load("alien_planet.png"),
     asteroid: load("asteroid.png"),
     corvette: load("corvette.png"),
-    missleboat: load("sniper.png"),
-    martyr: load("martyr.png"),
-    transport: load("transport.png"),
     genarium: load("genarium.png"),
     rarium: load("rarium.png"),
     legendarium: load("legendarium.png"),
     mythicite: load("mythicite.png"),
-    // corvette: load("corvette.png"),
     miner: load("miner.png"),
-<<<<<<< HEAD
-    // martyr: load("martyr.png"),
-    // missleboat: load("missleboat.png"),
-    // transport: load("transport.png"),
-=======
     martyr: load("martyr.png"),
     missleboat: load("missleboat.png"),
     transport: load("transport.png"),
     shield: load("shield.png"),
     beam: load("beam.png"),
->>>>>>> e8555c82
     // <<-- /Creer-Merge: resources -->>
 });