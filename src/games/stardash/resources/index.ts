--- conflicted
+++ resolved
@@ -8,17 +8,14 @@
     sun: load("sun.png"),
     earth_planet: load("earth_planet.png"),
     alien_planet: load("alien_planet.png"),
-<<<<<<< HEAD
     asteroid: load("asteroid.png"),
     corvette: load("corvette.png"),
     missleboat: load("sniper.png"),
     martyr: load("martyr.png"),
     transport: load("miner.png"),
-=======
     genarium: load("genarium.png"),
     rarium: load("rarium.png"),
     legendarium: load("legendarium.png"),
-    mythicite: load("mythicite.png")
->>>>>>> 390846c3
+    mythicite: load("mythicite.png"),
     // <<-- /Creer-Merge: resources -->>
 });