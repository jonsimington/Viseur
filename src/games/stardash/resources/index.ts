--- conflicted
+++ resolved
@@ -12,18 +12,15 @@
     corvette: load("corvette.png"),
     missleboat: load("sniper.png"),
     martyr: load("martyr.png"),
-    transport: load("miner.png"),
+    transport: load("transport.png"),
     genarium: load("genarium.png"),
     rarium: load("rarium.png"),
     legendarium: load("legendarium.png"),
     mythicite: load("mythicite.png"),
-<<<<<<< HEAD
-=======
-    corvette: load("corvette.png"),
+    // corvette: load("corvette.png"),
     miner: load("miner.png"),
-    martyr: load("martyr.png"),
-    missleboat: load("missleboat.png"),
-    transport: load("transport.png"),
->>>>>>> 03f8fe7d
+    // martyr: load("martyr.png"),
+    // missleboat: load("missleboat.png"),
+    // transport: load("transport.png"),
     // <<-- /Creer-Merge: resources -->>
 });