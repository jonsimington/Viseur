--- conflicted
+++ resolved
@@ -52,16 +52,9 @@
         // <<-- Creer-Merge: constructor -->>
         // You can initialize your new Unit here.
         this.ownerID = state.owner.id;
-<<<<<<< HEAD
-
-        const jobContainer = new PIXI.Container();
-        jobContainer.setParent(this.container);
-        if (state.job.id === "2") {
-=======
         this.container.scale.set(2,2);
 
         if (state.job.title === "corvette") {
->>>>>>> 03f8fe7d
             this.jobSprite = this.addSprite.corvette();
             this.jobSprite.scale.set(1 * .01, 1 * .01);
             this.jobSprite.visible = true;
@@ -82,11 +75,7 @@
             this.jobSprite.visible = true;
         }
         else {
-<<<<<<< HEAD
-            this.jobSprite = this.addSprite.test();
-=======
             this.jobSprite = this.addSprite.miner();
->>>>>>> 03f8fe7d
         }
         // <<-- /Creer-Merge: constructor -->>
     }
@@ -115,13 +104,8 @@
         // render where the Unit is
         this.jobSprite.visible = true;
         this.jobSprite.position.set(
-<<<<<<< HEAD
-            ease(current.x, next.x + 100, dt),
-            ease(current.y, next.y + 100, dt),
-=======
             ease(current.x, next.x, dt),
             ease(current.y, next.y, dt),
->>>>>>> 03f8fe7d
         );
         // <<-- /Creer-Merge: render -->>
     }
