--- conflicted
+++ resolved
@@ -214,16 +214,10 @@
     }
 
     /**
-<<<<<<< HEAD
-     * tells you if your ship can be at that location.
-     * @param x The x position of the location you wish to check.
-     * @param y The y position of the location you wish to check.
-=======
      * tells you if your ship can move to that location from were it is without
      * clipping the sun.
      * @param x The x position of the location you wish to arrive.
      * @param y The y position of the location you wish to arrive.
->>>>>>> 390846c3
      * @param callback? The callback that eventually returns the return value
      * from the server. - The returned value is True if pathable by this unit,
      * false otherwise.
