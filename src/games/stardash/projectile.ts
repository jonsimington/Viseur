// This is a class to represent the Projectile object in the game.
// If you want to render it in the game do so here.
import { Delta } from "@cadre/ts-utils/cadre";
import { Immutable } from "src/utils";
import { Viseur } from "src/viseur";
import { makeRenderable } from "src/viseur/game";
import { GameObject } from "./game-object";
import { IProjectileState } from "./state-interfaces";

// <<-- Creer-Merge: imports -->>
// any additional imports you want can be added here safely between Creer runs
import { ease } from "src/utils";
// <<-- /Creer-Merge: imports -->>

// <<-- Creer-Merge: should-render -->>
// Set this variable to `true`, if this class should render.
const SHOULD_RENDER = true;
// <<-- /Creer-Merge: should-render -->>

/**
 * An object in the game. The most basic class that all game classes should inherit from automatically.
 */
export class Projectile extends makeRenderable(GameObject, SHOULD_RENDER) {
    // <<-- Creer-Merge: static-functions -->>
    // you can add static functions here
    // <<-- /Creer-Merge: static-functions -->>

    /** The current state of the Projectile (dt = 0) */
    public current: IProjectileState | undefined;

    /** The next state of the Projectile (dt = 1) */
    public next: IProjectileState | undefined;

    // <<-- Creer-Merge: variables -->>
    // You can add additional member variables here
    // <<-- /Creer-Merge: variables -->>

    /**
     * Constructor for the Projectile with basic logic as provided by the Creer
     * code generator. This is a good place to initialize sprites and constants.
     *
     * @param state - The initial state of this Projectile.
     * @param viseur - The Viseur instance that controls everything and contains the game.
     */
    constructor(state: IProjectileState, viseur: Viseur) {
        super(state, viseur);

        // <<-- Creer-Merge: constructor -->>
        // You can initialize your new Projectile here.
        this.ownerID = state.owner.id;
        this.container.scale.set(1, 1);
        const jobContainer = new PIXI.Container();
        jobContainer.setParent(this.container);
        this.jobSprite = this.addSprite.beam(
            {
                relativeScale: this.game.scaler * 5,
            },
        );
        this.jobSprite.scale.set(.1, .1);

        // state.gameObjectName
        // <<-- /Creer-Merge: constructor -->>
    }

    /**
     * Called approx 60 times a second to update and render Projectile instances.
     * Leave empty if it is not being rendered.
     *
     * @param dt - A floating point number [0, 1) which represents how far into
     * the next turn that current turn we are rendering is at
     * @param current - The current (most) game state, will be this.next if this.current is undefined.
     * @param next - The next (most) game state, will be this.current if this.next is undefined.
     * @param delta - The current (most) delta, which explains what happened.
     * @param nextDelta  - The the next (most) delta, which explains what happend.
     */
    public render(
        dt: number,
        current: Immutable<IProjectileState>,
        next: Immutable<IProjectileState>,
        delta: Immutable<Delta>,
        nextDelta: Immutable<Delta>,
    ): void {
        super.render(dt, current, next, delta, nextDelta);
<<<<<<< HEAD
        // <<-- Creer-Merge: render -->>
        // render where the Projectile is
        if (next.energy <= 0) {
            this.container.visible = false;

            return;
        }
        this.container.visible = true;
        this.container.position.set(
            ease(current.x, next.x, dt),
            ease(current.y, next.y, dt),
        );
=======

        // <<-- Creer-Merge: render -->>
        // render where the Projectile is
>>>>>>> 8caba462
        // <<-- /Creer-Merge: render -->>
    }

    /**
     * Invoked after a player changes their color,
     * so we have a chance to recolor this Projectile's sprites.
     */
    public recolor(): void {
        super.recolor();

        // <<-- Creer-Merge: recolor -->>
        // replace with code to recolor sprites based on player color
        // <<-- /Creer-Merge: recolor -->>
    }

    /**
     * Invoked when this Projectile instance should not be rendered,
     * such as going back in time before it existed.
     *
     * By default the super hides container.
     * If this sub class adds extra PIXI objects outside this.container, you should hide those too in here.
     */
    public hideRender(): void {
        super.hideRender();

        // <<-- Creer-Merge: hide-render -->>
        // hide anything outside of `this.container`.
        // <<-- /Creer-Merge: hide-render -->>
    }

    /**
     * Invoked when the state updates.
     *
     * @param current - The current (most) game state, will be this.next if this.current is undefined.
     * @param next - The next (most) game state, will be this.current if this.next is undefined.
     * @param delta - The current (most) delta, which explains what happened.
     * @param nextDelta  - The the next (most) delta, which explains what happend.
     */
    public stateUpdated(
        current: Immutable<IProjectileState>,
        next: Immutable<IProjectileState>,
        delta: Immutable<Delta>,
        nextDelta: Immutable<Delta>,
    ): void {
        super.stateUpdated(current, next, delta, nextDelta);

        // <<-- Creer-Merge: state-updated -->>
        // update the Projectile based off its states
        // <<-- /Creer-Merge: state-updated -->>
    }

    // <<-- Creer-Merge: public-functions -->>
    // You can add additional public functions here
    // <<-- /Creer-Merge: public-functions -->>

    // <<-- Creer-Merge: protected-private-functions -->>
    // You can add additional protected/private functions here
    // <<-- /Creer-Merge: protected-private-functions -->>
}<|MERGE_RESOLUTION|>--- conflicted
+++ resolved
@@ -33,6 +33,11 @@
 
     // <<-- Creer-Merge: variables -->>
     // You can add additional member variables here
+    /** TODO: document */
+    public ownerID: string;
+
+    /** TODO: document */
+    public jobSprite: PIXI.Sprite;
     // <<-- /Creer-Merge: variables -->>
 
     /**
@@ -81,7 +86,6 @@
         nextDelta: Immutable<Delta>,
     ): void {
         super.render(dt, current, next, delta, nextDelta);
-<<<<<<< HEAD
         // <<-- Creer-Merge: render -->>
         // render where the Projectile is
         if (next.energy <= 0) {
@@ -94,11 +98,6 @@
             ease(current.x, next.x, dt),
             ease(current.y, next.y, dt),
         );
-=======
-
-        // <<-- Creer-Merge: render -->>
-        // render where the Projectile is
->>>>>>> 8caba462
         // <<-- /Creer-Merge: render -->>
     }
 
