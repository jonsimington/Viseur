// This is a class to represent the Unit object in the game.
// If you want to render it in the game do so here.
import { Delta } from "@cadre/ts-utils/cadre";
import { Immutable } from "src/utils";
import { Viseur } from "src/viseur";
import { makeRenderable } from "src/viseur/game";
import { GameObject } from "./game-object";
import { ITileState, IUnitState } from "./state-interfaces";

// <<-- Creer-Merge: imports -->>
import { ease, isObject, pixiFade, updown } from "src/utils";
import { GameBar } from "src/viseur/game";
import { Tile } from "./tile";

const OVER_SCALE = 0.1;
// <<-- /Creer-Merge: imports -->>

// <<-- Creer-Merge: should-render -->>
const SHOULD_RENDER = true;
// <<-- /Creer-Merge: should-render -->>

/**
 * An object in the game. The most basic class that all game classes should inherit from automatically.
 */
export class Unit extends makeRenderable(GameObject, SHOULD_RENDER) {
    // <<-- Creer-Merge: static-functions -->>
    // you can add static functions here
    // <<-- /Creer-Merge: static-functions -->>

    /** The current state of the Unit (dt = 0) */
    public current: IUnitState | undefined;

    /** The next state of the Unit (dt = 1) */
    public next: IUnitState | undefined;

    // <<-- Creer-Merge: variables -->>
    /** The id of the owner of this unit, for recoloring */
    public ownerID: string;

    /** Sprite for our job title */
    public jobSprite: PIXI.Sprite;

    /** indicated conveyor direction */
    public indicatorSprite: PIXI.Sprite;

    /** The tile state of the tile we are attacking, if we are. */
    public attackingTile?: ITileState;

    /** Our health bar */
    public readonly healthBar: GameBar;

    // <<-- /Creer-Merge: variables -->>

    /**
     * Constructor for the Unit with basic logic as provided by the Creer
     * code generator. This is a good place to initialize sprites and constants.
     *
     * @param state - The initial state of this Unit.
     * @param viseur - The Viseur instance that controls everything and contains the game.
     */
    constructor(state: IUnitState, viseur: Viseur) {
        super(state, viseur);

        // <<-- Creer-Merge: constructor -->>
        // You can initialize your new Unit here.
<<<<<<< HEAD
        this.ownerID = state.owner.id;
        this.container.scale.set(OVER_SCALE + 1, OVER_SCALE + 1);
        this.container.position.x -= OVER_SCALE / 2;

        const jobContainer = new PIXI.Container();
        jobContainer.setParent(this.container);
        this.addSprite[`${state.job.title}Bottom` as "internBottom"]({ container: jobContainer });
        this.jobSprite = this.addSprite[`${state.job.title}Top` as "internTop"]({ container: jobContainer });

        this.indicatorSprite = this.addSprite.indicator();

        if (state.owner.id === this.game.players[0].id) {
            // flip the first player's job sprite
            jobContainer.scale.x *= -1;
            jobContainer.position.x += 1;
=======
        this.owner = this.game.gameObjects[state.owner.id] as Player;
        this.job = state.job.title;
        this.container.setParent(this.game.layers.game);
        this.container.scale.x = 1.1;
        this.container.scale.y = 1.1;
        this.internSprite = this.game.resources.intern.newSprite({ container: this.container });
        this.internSprite.visible = false;
        this.physicistSprite = this.game.resources.physicist.newSprite({ container: this.container });
        this.physicistSprite.visible = false;
        this.managerSprite = this.game.resources.manager.newSprite({ container: this.container });
        this.managerSprite.visible = false;
        this.indicatorSprite = this.game.resources.indicator.newSprite({ container: this.container });
        this.indicatorSprite.visible = false;
        if (state.tile) {
            this.container.position.set(state.tile.x, state.tile.y);
            this.container.visible = true;
        }
        else {
            this.container.position.set(-1, -1);
            this.container.visible = false;
        }
        this.barContainer = new PIXI.Container();
        this.barContainer.setParent(this.container);
        this.barContainer.position.y -= 0.15;
        this.recolor();
        this.set_job(this.job);
        this.spriteInUse = this.internSprite; // default
        this.spriteInUse!.position.x -= .05;

        this.facing = "left";
        if (this.owner && this.owner.id === "0") {
            this.facing = "right";
            this.spriteInUse!.scale.x *= -1;
            this.spriteInUse!.anchor.x += 1;
>>>>>>> 6a733afd
        }

        this.healthBar = new GameBar(this.container, {
            max: state.job.health,
            visibilitySetting: this.game.settings.displayHealthBars,
        });
        // <<-- /Creer-Merge: constructor -->>
    }

    /**
     * Called approx 60 times a second to update and render Unit instances.
     * Leave empty if it is not being rendered.
     *
     * @param dt - A floating point number [0, 1) which represents how far into
     * the next turn that current turn we are rendering is at
     * @param current - The current (most) game state, will be this.next if this.current is undefined.
     * @param next - The next (most) game state, will be this.current if this.next is undefined.
     * @param delta - The current (most) delta, which explains what happened.
     * @param nextDelta  - The the next (most) delta, which explains what happend.
     */
    public render(
        dt: number,
        current: Immutable<IUnitState>,
        next: Immutable<IUnitState>,
        delta: Immutable<Delta>,
        nextDelta: Immutable<Delta>,
    ): void {
        super.render(dt, current, next, delta, nextDelta);

        // <<-- Creer-Merge: render -->>
        // render where the Unit is

        // No longer on the map.
        if (!next.tile) {
            this.container.visible = false;

            return;
        }
<<<<<<< HEAD
        this.container.visible = true;
=======
        else {
            this.container.visible = true;
        }

        if (current.tile.tileWest && current.tile.tileWest.id === next.tile.id) {
            if (this.facing !== "left") {
                this.facing = "left";
                this.spriteInUse!.scale.x *= -1;
                this.spriteInUse!.anchor.x -= 1;
            }
        }
        if (current.tile.tileEast && current.tile.tileEast.id === next.tile.id) {
            if (this.facing !== "right") {
                this.facing = "right";
                this.spriteInUse!.scale.x *= -1;
                this.spriteInUse!.anchor.x += 1;
            }
        }
>>>>>>> 6a733afd
        this.container.position.set(
            ease(current.tile.x, next.tile.x, dt),
            ease(current.tile.y, next.tile.y, dt),
        );

        this.healthBar.update(ease(current.health, next.health, dt));
        pixiFade(this.container, dt, current.health, next.health);

        if (this.attackingTile) {
            const d = updown(dt);
            const dx = (this.attackingTile.x - current.tile.x) / 2;
            const dy = (this.attackingTile.y - current.tile.y) / 2;

            this.container.x += dx * d;
            this.container.y += dy * d;
        }

        // <<-- /Creer-Merge: render -->>
    }

    /**
     * Invoked after a player changes their color,
     * so we have a chance to recolor this Unit's sprites.
     */
    public recolor(): void {
        super.recolor();

        // <<-- Creer-Merge: recolor -->>
        const color = this.game.getPlayersColor(this.ownerID).rgbNumber();
        this.jobSprite.tint = color;
        this.healthBar.recolor(color);
        // <<-- /Creer-Merge: recolor -->>
    }

    /**
     * Invoked when this Unit instance should not be rendered,
     * such as going back in time before it existed.
     *
     * By default the super hides container.
     * If this sub class adds extra PIXI objects outside this.container, you should hide those too in here.
     */
    public hideRender(): void {
        super.hideRender();

        // <<-- Creer-Merge: hide-render -->>
        // hide anything outside of `this.container`.
        // <<-- /Creer-Merge: hide-render -->>
    }

    /**
     * Invoked when the state updates.
     *
     * @param current - The current (most) game state, will be this.next if this.current is undefined.
     * @param next - The next (most) game state, will be this.current if this.next is undefined.
     * @param delta - The current (most) delta, which explains what happened.
     * @param nextDelta  - The the next (most) delta, which explains what happend.
     */
    public stateUpdated(
        current: Immutable<IUnitState>,
        next: Immutable<IUnitState>,
        delta: Immutable<Delta>,
        nextDelta: Immutable<Delta>,
    ): void {
        super.stateUpdated(current, next, delta, nextDelta);

        // <<-- Creer-Merge: state-updated -->>
        // update the Unit based off its states
        this.attackingTile = undefined;
        this.indicatorSprite.visible = false;
        if (nextDelta.type === "ran" && nextDelta.data.run.caller.id === this.id) {
            if (nextDelta.data.returned) {
                const { run } = nextDelta.data;
                const tile = this.game.gameObjects[String(
                    isObject(run.args.tile) && run.args.tile.id,
                )];

                switch (run.functionName) {
                    case "attack":
                        this.attackingTile = tile && (tile as Tile).getNextMostState();
                        break;
                    case "act":
                        if (tile && tile.next) {
                            this.indicatorSprite.visible = true;
                        }
                }
            }
        }
        // <<-- /Creer-Merge: state-updated -->>
    }

    // <Joueur functions> --- functions invoked for human playable client
    // NOTE: These functions are only used 99% of the time if the game supports human playable clients (like Chess).
    //       If it does not, feel free to ignore these Joueur functions.

    /**
     * Makes the unit do something to a machine adjacent to its tile. Interns
     * sabotage, physicists work. Interns stun physicist, physicist stuns
     * manager, manager stuns intern.
     * @param tile The tile the unit acts on.
     * @param callback? The callback that eventually returns the return value
     * from the server. - The returned value is True if successfully acted,
     * false otherwise.
     */
    public act(tile: ITileState, callback?: (returned: boolean) => void): void {
        this.runOnServer("act", {tile}, callback);
    }

    /**
     * Attacks a unit on an adjacent tile.
     * @param tile The Tile to attack.
     * @param callback? The callback that eventually returns the return value
     * from the server. - The returned value is True if successfully attacked,
     * false otherwise.
     */
    public attack(tile: ITileState, callback?: (returned: boolean) => void): void {
        this.runOnServer("attack", {tile}, callback);
    }

    /**
     * Drops materials at the units feet or adjacent tile.
     * @param tile The tile the materials will be dropped on.
     * @param amount The number of materials to dropped. Amounts <= 0 will drop
     * all the materials.
     * @param material The material the unit will drop. 'redium', 'blueium',
     * 'redium ore', or 'blueium ore'.
     * @param callback? The callback that eventually returns the return value
     * from the server. - The returned value is True if successfully deposited,
     * false otherwise.
     */
    public drop(tile: ITileState, amount: number, material: string, callback?:
                (returned: boolean) => void,
    ): void {
        this.runOnServer("drop", {tile, amount, material}, callback);
    }

    /**
     * Moves this Unit from its current Tile to an adjacent Tile.
     * @param tile The Tile this Unit should move to.
     * @param callback? The callback that eventually returns the return value
     * from the server. - The returned value is True if it moved, false
     * otherwise.
     */
    public move(tile: ITileState, callback?: (returned: boolean) => void): void {
        this.runOnServer("move", {tile}, callback);
    }

    /**
     * Picks up material at the units feet or adjacent tile.
     * @param tile The tile the materials will be picked up from.
     * @param amount The amount of materials to pick up. Amounts <= 0 will pick
     * up all the materials that the unit can.
     * @param material The material the unit will pick up. 'redium', 'blueium',
     * 'redium ore', or 'blueium ore'.
     * @param callback? The callback that eventually returns the return value
     * from the server. - The returned value is True if successfully deposited,
     * false otherwise.
     */
    public pickup(tile: ITileState, amount: number, material: string, callback?:
                  (returned: boolean) => void,
    ): void {
        this.runOnServer("pickup", {tile, amount, material}, callback);
    }

    // </Joueur functions>

    // <<-- Creer-Merge: protected-private-functions -->>
    // You can add additional protected/private functions here
    // <<-- /Creer-Merge: protected-private-functions -->>
}<|MERGE_RESOLUTION|>--- conflicted
+++ resolved
@@ -63,7 +63,6 @@
 
         // <<-- Creer-Merge: constructor -->>
         // You can initialize your new Unit here.
-<<<<<<< HEAD
         this.ownerID = state.owner.id;
         this.container.scale.set(OVER_SCALE + 1, OVER_SCALE + 1);
         this.container.position.x -= OVER_SCALE / 2;
@@ -79,7 +78,7 @@
             // flip the first player's job sprite
             jobContainer.scale.x *= -1;
             jobContainer.position.x += 1;
-=======
+        /**
         this.owner = this.game.gameObjects[state.owner.id] as Player;
         this.job = state.job.title;
         this.container.setParent(this.game.layers.game);
@@ -114,7 +113,7 @@
             this.facing = "right";
             this.spriteInUse!.scale.x *= -1;
             this.spriteInUse!.anchor.x += 1;
->>>>>>> 6a733afd
+         */
         }
 
         this.healthBar = new GameBar(this.container, {
@@ -153,9 +152,8 @@
 
             return;
         }
-<<<<<<< HEAD
         this.container.visible = true;
-=======
+        /**
         else {
             this.container.visible = true;
         }
@@ -174,7 +172,7 @@
                 this.spriteInUse!.anchor.x += 1;
             }
         }
->>>>>>> 6a733afd
+        */
         this.container.position.set(
             ease(current.tile.x, next.tile.x, dt),
             ease(current.tile.y, next.tile.y, dt),
