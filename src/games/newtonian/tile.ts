// This is a class to represent the Tile object in the game.
// If you want to render it in the game do so here.
import { Delta } from "@cadre/ts-utils/cadre";
import { Immutable } from "src/utils";
import { Viseur } from "src/viseur";
import { makeRenderable } from "src/viseur/game";
import { GameObject } from "./game-object";
import { ITileState } from "./state-interfaces";

// <<-- Creer-Merge: imports -->>
// import * as Color from "color";
import { Player } from "./player";
// any additional imports you want can be added here safely between Creer runs
// <<-- /Creer-Merge: imports -->>

// <<-- Creer-Merge: should-render -->>
// Set this variable to `true`, if this class should render.
const SHOULD_RENDER = true;
// <<-- /Creer-Merge: should-render -->>

/**
 * An object in the game. The most basic class that all game classes should inherit from automatically.
 */
export class Tile extends makeRenderable(GameObject, SHOULD_RENDER) {
    // <<-- Creer-Merge: static-functions -->>
    // you can add static functions here
    // <<-- /Creer-Merge: static-functions -->>

    /** The current state of the Tile (dt = 0) */
    public current: ITileState | undefined;

    /** The next state of the Tile (dt = 1) */
    public next: ITileState | undefined;

    // <<-- Creer-Merge: variables -->>
    public floor: PIXI.Sprite;
    public door: PIXI.Sprite;
    public openDoor: PIXI.Sprite;
    public eastDoor: PIXI.Sprite;
    public eastOpenDoor: PIXI.Sprite;

    public wall: PIXI.Sprite;

    public genRoom: PIXI.Sprite;

    public conveyor: PIXI.Sprite;

    public redOreSprite: PIXI.Sprite;
    public blueOreSprite: PIXI.Sprite;
    public redSprite: PIXI.Sprite;
    public blueSprite: PIXI.Sprite;

    public owner?: Player;
    public spawn: PIXI.Sprite;

    public isGen: boolean;
    public isCon: boolean;

    public isDecoration: number;

    public oreContainer: PIXI.Container;
    // You can add additional member variables here
    // <<-- /Creer-Merge: variables -->>

    /**
     * Constructor for the Tile with basic logic as provided by the Creer
     * code generator. This is a good place to initialize sprites and constants.
     *
     * @param state - The initial state of this Tile.
     * @param viseur - The Viseur instance that controls everything and contains the game.
     */
    constructor(state: ITileState, viseur: Viseur) {
        super(state, viseur);

        // <<-- Creer-Merge: constructor -->>

        if (state.owner) {
            this.owner = this.game.gameObjects[state.owner.id] as Player;
        }

        // Initialize if it is a Generator Tile.
        this.isGen = state.type === "generator" ? true : false;
        this.isCon = state.type === "conveyor" ? true : false;

        this.oreContainer = new PIXI.Container();
        this.oreContainer.setParent(this.game.layers.ore);

        this.container.setParent(this.game.layers.background);

        this.spawn = this.game.resources.spawn.newSprite({ container: this.container });
        this.spawn.visible = false;

        this.floor = this.game.resources.floor.newSprite({ container: this.container });
        this.floor.visible = false;
<<<<<<< HEAD
        this.wall = this.game.resources.wall.newSprite({ container: this.container });
=======
        this.door = this.game.resources.door.newSprite(this.container);
        this.door.visible = false;
        this.openDoor = this.game.resources.openDoor.newSprite(this.container);
        this.openDoor.visible = false;
        this.eastDoor = this.game.resources.eastDoor.newSprite(this.container);
        this.eastDoor.visible = false;
        this.eastOpenDoor = this.game.resources.eastOpenDoor.newSprite(this.container);
        this.eastOpenDoor.visible = false;
        this.wall = this.game.resources.wall.newSprite(this.container);
>>>>>>> a224ee04
        this.wall.visible = false;
        this.genRoom = this.game.resources.genRoom.newSprite({ container: this.container });
        this.genRoom.visible = false;
        this.conveyor = this.game.resources.conveyor.newSprite({ container: this.container });
        this.conveyor.visible = false;
        this.redOreSprite = this.game.resources.redore.newSprite({ container: this.container });
        this.redOreSprite.visible = false;
        this.blueOreSprite = this.game.resources.blueore.newSprite({ container: this.container });
        this.blueOreSprite.visible = false;
        this.redSprite = this.game.resources.red.newSprite({ container: this.oreContainer });
        this.redSprite.visible = false;
        this.blueSprite = this.game.resources.blue.newSprite({ container: this.oreContainer });
        this.blueSprite.visible = false;
        this.container.position.set(state.x, state.y);
        this.oreContainer.position.copy(this.container.position);

        this.isDecoration = state.decoration;

        this.recolor();
        // You can initialize your new Tile here.
        // <<-- /Creer-Merge: constructor -->>
    }

    /**
     * Called approx 60 times a second to update and render Tile instances.
     * Leave empty if it is not being rendered.
     *
     * @param dt - A floating point number [0, 1) which represents how far into
     * the next turn that current turn we are rendering is at
     * @param current - The current (most) game state, will be this.next if this.current is undefined.
     * @param next - The next (most) game state, will be this.current if this.next is undefined.
     * @param delta - The current (most) delta, which explains what happened.
     * @param nextDelta  - The the next (most) delta, which explains what happend.
     */
    public render(
        dt: number,
        current: Immutable<ITileState>,
        next: Immutable<ITileState>,
        delta: Immutable<Delta>,
        nextDelta: Immutable<Delta>,
    ): void {
        super.render(dt, current, next, delta, nextDelta);

        // <<-- Creer-Merge: render -->>
        if (current.isWall) {
            this.wall.visible = true;
        }
        else if (this.owner) {
            if (this.isGen) {
                this.genRoom.visible = true;
            }
            else {
                this.spawn.visible = true;
            }
        }
        else if (this.isCon) {
            this.conveyor.visible = true;
        }
        else {
            if (!this.isDecoration) {
                this.floor.visible = true;
            }
            else {
                if (this.isDecoration === 2) {
                    if (!next.unit) {
                        this.door.visible = true;
                        this.openDoor.visible = false;
                    }
                    else {
                        this.door.visible = false;
                        this.openDoor.visible = true;
                    }
                }
                else {
                    if (!next.unit) {
                        this.eastDoor.visible = true;
                        this.eastOpenDoor.visible = false;
                    }
                    else {
                        this.eastDoor.visible = false;
                        this.eastOpenDoor.visible = true;
                    }
                }
            }
        }
        if (current.rediumOre > 0) {
            this.redOreSprite.visible = true;
        }
        else {
            this.redOreSprite.visible = false;
        }
        if (current.blueiumOre > 0) {
            this.blueOreSprite.visible = true;
        }
        else {
            this.blueOreSprite.visible = false;
        }
        if (current.blueium > 0) {
            this.blueSprite.visible = true;
        }
        else {
            this.blueSprite.visible = false;
        }
        if (current.redium > 0) {
            this.redSprite.visible = true;
        }
        else {
            this.redSprite.visible = false;
        }
        // render where the Tile is
        // <<-- /Creer-Merge: render -->>
    }

    /**
     * Invoked after a player changes their color,
     * so we have a chance to recolor this Tile's sprites.
     */
    public recolor(): void {
        super.recolor();

        // <<-- Creer-Merge: recolor -->>
        if (this.owner) {
            const ownerColor = this.game.getPlayersColor(this.owner);
            this.spawn.tint = ownerColor.rgbNumber();
            this.genRoom.tint = ownerColor.rgbNumber();
        }
        // replace with code to recolor sprites based on player color
        // <<-- /Creer-Merge: recolor -->>
    }

    /**
     * Invoked when this Tile instance should not be rendered,
     * such as going back in time before it existed.
     *
     * By default the super hides container.
     * If this sub class adds extra PIXI objects outside this.container, you should hide those too in here.
     */
    public hideRender(): void {
        super.hideRender();

        // <<-- Creer-Merge: hide-render -->>
        // hide anything outside of `this.container`.
        // <<-- /Creer-Merge: hide-render -->>
    }

    /**
     * Invoked when the state updates.
     *
     * @param current - The current (most) game state, will be this.next if this.current is undefined.
     * @param next - The next (most) game state, will be this.current if this.next is undefined.
     * @param delta - The current (most) delta, which explains what happened.
     * @param nextDelta  - The the next (most) delta, which explains what happend.
     */
    public stateUpdated(
        current: Immutable<ITileState>,
        next: Immutable<ITileState>,
        delta: Immutable<Delta>,
        nextDelta: Immutable<Delta>,
    ): void {
        super.stateUpdated(current, next, delta, nextDelta);

        // <<-- Creer-Merge: state-updated -->>
        // update the Tile based off its states
        // <<-- /Creer-Merge: state-updated -->>
    }

    // <<-- Creer-Merge: public-functions -->>
    // You can add additional public functions here
    // <<-- /Creer-Merge: public-functions -->>

    // <<-- Creer-Merge: protected-private-functions -->>
    // You can add additional protected/private functions here
    // <<-- /Creer-Merge: protected-private-functions -->>
}<|MERGE_RESOLUTION|>--- conflicted
+++ resolved
@@ -92,19 +92,15 @@
 
         this.floor = this.game.resources.floor.newSprite({ container: this.container });
         this.floor.visible = false;
-<<<<<<< HEAD
+        this.door = this.game.resources.door.newSprite({ container: this.container });
+        this.door.visible = false;
+        this.openDoor = this.game.resources.openDoor.newSprite({ container: this.container });
+        this.openDoor.visible = false;
+        this.eastDoor = this.game.resources.eastDoor.newSprite({ container: this.container });
+        this.eastDoor.visible = false;
+        this.eastOpenDoor = this.game.resources.eastOpenDoor.newSprite({ container: this.container });
+        this.eastOpenDoor.visible = false;
         this.wall = this.game.resources.wall.newSprite({ container: this.container });
-=======
-        this.door = this.game.resources.door.newSprite(this.container);
-        this.door.visible = false;
-        this.openDoor = this.game.resources.openDoor.newSprite(this.container);
-        this.openDoor.visible = false;
-        this.eastDoor = this.game.resources.eastDoor.newSprite(this.container);
-        this.eastDoor.visible = false;
-        this.eastOpenDoor = this.game.resources.eastOpenDoor.newSprite(this.container);
-        this.eastOpenDoor.visible = false;
-        this.wall = this.game.resources.wall.newSprite(this.container);
->>>>>>> a224ee04
         this.wall.visible = false;
         this.genRoom = this.game.resources.genRoom.newSprite({ container: this.container });
         this.genRoom.visible = false;
