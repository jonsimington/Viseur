import { createResources, load } from "src/viseur/renderer";

export const GameResources = createResources("Newtonian", {
    // <<-- Creer-Merge: resources -->>
<<<<<<< HEAD
    test: load("test.png"), // load files like this,
    intern: load("intern.png"),
    physicist: load("physicist.png"),
    manager: load("manager.png"),
=======
    floor: load("floor.jpg"),
    wall: load("wall.png"),
    spawn: load("spawn.jpg"),
    genRoom: load("genRoom.jpg"),
    conveyor: load("conveyor.jpg"),
    intern: load("intern.png"),

    // load files like this,
>>>>>>> 3fb0c376
                            // and remember to remove these lines and file!
    // <<-- /Creer-Merge: resources -->>
});<|MERGE_RESOLUTION|>--- conflicted
+++ resolved
@@ -2,21 +2,22 @@
 
 export const GameResources = createResources("Newtonian", {
     // <<-- Creer-Merge: resources -->>
-<<<<<<< HEAD
-    test: load("test.png"), // load files like this,
-    intern: load("intern.png"),
-    physicist: load("physicist.png"),
-    manager: load("manager.png"),
-=======
+
     floor: load("floor.jpg"),
     wall: load("wall.png"),
     spawn: load("spawn.jpg"),
     genRoom: load("genRoom.jpg"),
     conveyor: load("conveyor.jpg"),
     intern: load("intern.png"),
-
+    physicist: load("physicist.png"),
+    manager: load("manager.png"),
+    machine: load("test.png"),
+    indicator: load("bubble3.png"),
+    redore: load("redore.png"),
+    blueore: load("blueore.png"),
+    red: load("red.png"),
+    blue: load("blue.png"),
     // load files like this,
->>>>>>> 3fb0c376
-                            // and remember to remove these lines and file!
+    // and remember to remove these lines and file!
     // <<-- /Creer-Merge: resources -->>
 });